[package]
name = "coroutine"
version = "0.3.2"
authors = [
    "Y. T. Chung <zonyitoo@gmail.com>",
    "Young.Wu <doomsplayer@gmail.com>",
    "Rustcc Developers"
]
license = "MIT/ISC"
repository = "https://github.com/rustcc/coroutine-rs"
description = "Coroutine Library in Rust"
readme = "README.md"
homepage = "https://github.com/rustcc/coroutine-rs"
keywords = ["coroutine", "green", "thread", "fiber"]

<<<<<<< HEAD
[features]
default = [
    "enable-clonable-handle",
]

enable-clonable-handle = [
    "spin"
]

enable-panic-message = []

=======
>>>>>>> 3d3f0073
[build-dependencies]
gcc = "*"
log = "*"

[lib]
name = "coroutine"
path = "src/lib.rs"

[dependencies]
<<<<<<< HEAD
context = "^0.1.2"

[dependencies.spin]
version = "*"
optional = true
=======
libc = "^0.1.10"
context = { git = "http://github.com/zonyitoo/context-rs.git" }
>>>>>>> 3d3f0073

[dev-dependencies]
num_cpus = "*"<|MERGE_RESOLUTION|>--- conflicted
+++ resolved
@@ -13,20 +13,6 @@
 homepage = "https://github.com/rustcc/coroutine-rs"
 keywords = ["coroutine", "green", "thread", "fiber"]
 
-<<<<<<< HEAD
-[features]
-default = [
-    "enable-clonable-handle",
-]
-
-enable-clonable-handle = [
-    "spin"
-]
-
-enable-panic-message = []
-
-=======
->>>>>>> 3d3f0073
 [build-dependencies]
 gcc = "*"
 log = "*"
@@ -36,16 +22,8 @@
 path = "src/lib.rs"
 
 [dependencies]
-<<<<<<< HEAD
-context = "^0.1.2"
-
-[dependencies.spin]
-version = "*"
-optional = true
-=======
 libc = "^0.1.10"
 context = { git = "http://github.com/zonyitoo/context-rs.git" }
->>>>>>> 3d3f0073
 
 [dev-dependencies]
 num_cpus = "*"